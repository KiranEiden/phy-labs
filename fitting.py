--- conflicted
+++ resolved
@@ -447,12 +447,8 @@
     file.close()
     return data
 
-<<<<<<< HEAD
-def draw_plot(x=None, y=None, err_x=None, err_y=None, fit=None, title=None, labels=None, data_style='ko',
-=======
-def draw_plot(x, y, err_x=None, err_y=None, fit=None, title=None, labels=None, legend=('Data', 'Fit'), data_style='ko',
->>>>>>> d33c59bf
-              fit_style='b-', step=None, figure=None, subplot=None, top_adj=0.875, **kwargs):
+def draw_plot(x=None, y=None, err_x=None, err_y=None, fit=None, title=None, labels=None, legend=('Data', 'Fit'),
+              data_style='ko', fit_style='b-', step=None, figure=None, subplot=None, top_adj=0.875, **kwargs):
     """
     Returns a plot object with the input settings. The 'style' parameters follow the abbreviations listed here:
     https://matplotlib.org/api/_as_gen/matplotlib.axes.Axes.plot.html, as well as supporting CN notation for color (try
@@ -502,12 +498,8 @@
         plt.subplots_adjust(top=top_adj)
 
     # Error bar plot of the data
-<<<<<<< HEAD
     if x is not None and y is not None:
-        plt.errorbar(x, y, err_y, err_x, data_style, label='Data', **kwargs)
-=======
-    plt.errorbar(x, y, err_y, err_x, data_style, label=legend[0], **kwargs)
->>>>>>> d33c59bf
+        plt.errorbar(x, y, err_y, err_x, data_style, label=legend[0], **kwargs)
 
     # Plots the fit
     if fit is not None:
